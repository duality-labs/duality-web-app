<<<<<<< HEAD
# Deployed At

Current build preview should be available at https://graceful-palmier-ff28ba.netlify.app/

# Getting Started with Create React App

This project was bootstrapped with [Create React App](https://github.com/facebook/create-react-app).

## Available Scripts

In the project directory, you can run:

### `npm start`

Runs the app in the development mode.\
Open [http://localhost:3000](http://localhost:3000) to view it in the browser.

The page will reload if you make edits.\
You will also see any lint errors in the console.

### `npm test`

Launches the test runner in the interactive watch mode.\
See the section about [running tests](https://facebook.github.io/create-react-app/docs/running-tests) for more information.

### `npm run build`

Builds the app for production to the `build` folder.\
It correctly bundles React in production mode and optimizes the build for the best performance.

The build is minified and the filenames include the hashes.\
Your app is ready to be deployed!

See the section about [deployment](https://facebook.github.io/create-react-app/docs/deployment) for more information.

### `npm run eject`

**Note: this is a one-way operation. Once you `eject`, you can’t go back!**

If you aren’t satisfied with the build tool and configuration choices, you can `eject` at any time. This command will remove the single build dependency from your project.

Instead, it will copy all the configuration files and the transitive dependencies (webpack, Babel, ESLint, etc) right into your project so you have full control over them. All of the commands except `eject` will still work, but they will point to the copied scripts so you can tweak them. At this point you’re on your own.

You don’t have to ever use `eject`. The curated feature set is suitable for small and middle deployments, and you shouldn’t feel obligated to use this feature. However we understand that this tool wouldn’t be useful if you couldn’t customize it when you are ready for it.

## Learn More

You can learn more in the [Create React App documentation](https://facebook.github.io/create-react-app/docs/getting-started).

To learn React, check out the [React documentation](https://reactjs.org/).
=======
# duality-web-app

The code for the Duality front-end web app.

## Setting up the dev environment

1. `$ npm install`
2. Clone the contracts repository alongside this repository.
3. `$ cd path/to/duality && npm install`
4. `$ npx hardhat node` (this will start a local testnet)
5. Open a new terminal session, and cd back to the contracts repository
6. `$ npx hardhat run scripts/deployTestEnv.ts` This will deploy contracts and set up some sample trading pairs. Note down the deployed addresses the command outputs.
7. `npx hardhat run scripts/simulateTrades.ts`
   1. Select a signer by entering a number from 0-2 when prompted.
   2. Enter contract addresses as output from the deploy command
   3. You can run as many instances of this command as you'd like to simulate multiple traders
8. `$ cd path/to/duality-web-app`
9. Copy `.env.template` to `.env.local` and change the variables to match the output contract addresses
   1. The chain ID for your local hardhat testnet is `31337`.
10. `$ npm start`
11. Dev site is available at `http://localhost:3000`
>>>>>>> 88a729e5
<|MERGE_RESOLUTION|>--- conflicted
+++ resolved
@@ -1,55 +1,3 @@
-<<<<<<< HEAD
-# Deployed At
-
-Current build preview should be available at https://graceful-palmier-ff28ba.netlify.app/
-
-# Getting Started with Create React App
-
-This project was bootstrapped with [Create React App](https://github.com/facebook/create-react-app).
-
-## Available Scripts
-
-In the project directory, you can run:
-
-### `npm start`
-
-Runs the app in the development mode.\
-Open [http://localhost:3000](http://localhost:3000) to view it in the browser.
-
-The page will reload if you make edits.\
-You will also see any lint errors in the console.
-
-### `npm test`
-
-Launches the test runner in the interactive watch mode.\
-See the section about [running tests](https://facebook.github.io/create-react-app/docs/running-tests) for more information.
-
-### `npm run build`
-
-Builds the app for production to the `build` folder.\
-It correctly bundles React in production mode and optimizes the build for the best performance.
-
-The build is minified and the filenames include the hashes.\
-Your app is ready to be deployed!
-
-See the section about [deployment](https://facebook.github.io/create-react-app/docs/deployment) for more information.
-
-### `npm run eject`
-
-**Note: this is a one-way operation. Once you `eject`, you can’t go back!**
-
-If you aren’t satisfied with the build tool and configuration choices, you can `eject` at any time. This command will remove the single build dependency from your project.
-
-Instead, it will copy all the configuration files and the transitive dependencies (webpack, Babel, ESLint, etc) right into your project so you have full control over them. All of the commands except `eject` will still work, but they will point to the copied scripts so you can tweak them. At this point you’re on your own.
-
-You don’t have to ever use `eject`. The curated feature set is suitable for small and middle deployments, and you shouldn’t feel obligated to use this feature. However we understand that this tool wouldn’t be useful if you couldn’t customize it when you are ready for it.
-
-## Learn More
-
-You can learn more in the [Create React App documentation](https://facebook.github.io/create-react-app/docs/getting-started).
-
-To learn React, check out the [React documentation](https://reactjs.org/).
-=======
 # duality-web-app
 
 The code for the Duality front-end web app.
@@ -71,4 +19,7 @@
    1. The chain ID for your local hardhat testnet is `31337`.
 10. `$ npm start`
 11. Dev site is available at `http://localhost:3000`
->>>>>>> 88a729e5
+
+## Deployed At
+
+Current build preview should be available at https://graceful-palmier-ff28ba.netlify.app/