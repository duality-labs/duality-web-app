--- conflicted
+++ resolved
@@ -29,10 +29,7 @@
     "bignumber.js": "^9.0.2",
     "buffer": "^6.0.3",
     "chain-registry": "^1.0.0",
-<<<<<<< HEAD
     "framer-motion": "^7.5.2",
-=======
->>>>>>> e314e455
     "invariant": "^2.2.4",
     "react": "^18.0.0",
     "react-app-polyfill": "^3.0.0",
