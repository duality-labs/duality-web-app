import {
  useEffect,
  useLayoutEffect,
  useState,
  useCallback,
  FormEvent,
  ReactNode,
  useMemo,
} from 'react';
import { Link } from 'react-router-dom';
import BigNumber from 'bignumber.js';
import { FontAwesomeIcon } from '@fortawesome/react-fontawesome';
import {
  faPlus,
  faArrowRightArrowLeft,
  faMagnifyingGlassPlus,
  faMagnifyingGlassMinus,
} from '@fortawesome/free-solid-svg-icons';

import { getBalance, useBankBalances } from '../../lib/web3/indexerProvider';

import SelectInput, { OptionProps } from '../../components/inputs/SelectInput';
import StepNumberInput from '../../components/StepNumberInput';
import { useNumericInputState } from '../../components/inputs/NumberInput';
import TokenInputGroup from '../../components/TokenInputGroup';
import LiquiditySelector from '../../components/LiquiditySelector';
import {
  TickGroup,
  Tick,
  getRangeIndexes,
} from '../../components/LiquiditySelector/LiquiditySelector';
import { useCurrentPriceFromTicks } from '../../components/LiquiditySelector/useCurrentPriceFromTicks';
import RadioButtonGroupInput from '../../components/RadioButtonGroupInput/RadioButtonGroupInput';
import PriceDataDisclaimer from '../../components/PriceDataDisclaimer';
import PoolsTableCard from '../../components/cards/PoolsTableCard';

import { useTokens, Token } from '../../components/TokenPicker/hooks';
import { useDeposit } from './useDeposit';
import useFeeLiquidityMap from './useFeeLiquidityMap';

import {
  formatAmount,
  formatMaximumSignificantDecimals,
} from '../../lib/utils/number';
import { priceToTickIndex, tickIndexToPrice } from '../../lib/web3/utils/ticks';
import { FeeType, feeTypes } from '../../lib/web3/utils/fees';
import { LiquidityShape, liquidityShapes } from '../../lib/web3/utils/shape';

import './Pool.scss';
import TokenPairLogos from '../../components/TokenPairLogos';
import RadioInput from '../../components/RadioInput';

// the default resolution for a number in 18 decimal places
const {
  REACT_APP__MAX_FRACTION_DIGITS = '',
  REACT_APP__MAX_TICK_INDEXES = '',
} = process.env;
const maxFractionDigits = parseInt(REACT_APP__MAX_FRACTION_DIGITS) || 20;
const [
  priceMinIndex = Number.MIN_SAFE_INTEGER,
  priceMaxIndex = Number.MAX_SAFE_INTEGER,
] = REACT_APP__MAX_TICK_INDEXES.split(',').map(Number).filter(Boolean);
const priceMin = tickIndexToPrice(new BigNumber(priceMinIndex)).toNumber();
const priceMax = tickIndexToPrice(new BigNumber(priceMaxIndex)).toNumber();
const priceRangeLimits: [number, number] = [priceMin, priceMax];
const defaultFee = '0.30%';
const defaultLiquidityShape =
  liquidityShapes.find(({ value }) => value === 'flat') ?? liquidityShapes[0];

const defaultPrecision = '6';

const formatRangeString = (value: BigNumber.Value, significantDecimals = 3) => {
  return formatAmount(
    formatMaximumSignificantDecimals(value, significantDecimals),
    { minimumSignificantDigits: significantDecimals }
  );
};

const restrictPriceRangeValues = (
  valueString: string,
  [priceMin, priceMax]: [number, number] = priceRangeLimits
): string => {
  const value = new BigNumber(valueString);
  if (value.isLessThan(priceMin)) {
    return new BigNumber(priceMin).toFixed();
  }
  if (value.isGreaterThan(priceMax)) {
    return new BigNumber(priceMax).toFixed();
  }
  if (!value.isNaN()) {
    return valueString;
  }
  return '1';
};

export default function PoolPage() {
  return (
    <div className="container">
      <div className="page">
        <Pool />
      </div>
    </div>
  );
}

function Pool() {
  const [tokenA, setTokenA] = useState(undefined as Token | undefined);
  const [tokenB, setTokenB] = useState(undefined as Token | undefined);
  const [feeType, setFeeType] = useState<FeeType | undefined>(() =>
    feeTypes.find(({ label }) => label === defaultFee)
  );
  const tokenList = useTokens();

  // set token A to be first token in list if not already populated
  useEffect(() => {
    if (tokenList.length > 0 && !tokenA) {
      setTokenA(tokenList.find((token) => token.symbol === 'TKN'));
    }
  }, [tokenA, tokenList]);
  // set token B to be USDC token in list if not already populated
  useEffect(() => {
    const USDC = tokenList?.find((token) => token.symbol === 'STK');
    if (USDC && !tokenB) {
      setTokenB(USDC);
    }
  }, [tokenB, tokenList]);

  const [inputValueA, setInputValueA, valueA = '0'] = useNumericInputState();
  const [inputValueB, setInputValueB, valueB = '0'] = useNumericInputState();
  const values = useMemo(
    (): [string, string] => [valueA, valueB],
    [valueA, valueB]
  );

  const isValueAZero = new BigNumber(valueA).isZero();
  const isValueBZero = new BigNumber(valueB).isZero();

  const [valuesConfirmed, setValuesConfirmed] = useState(false);
  const valuesValid =
    !!tokenA && !!tokenB && values.some((v) => Number(v) >= 0);

<<<<<<< HEAD
=======
  const { data: { token0Ticks = [], token1Ticks = [] } = {} } =
    useIndexerPairData(tokenA?.address, tokenB?.address);

  const ticks = useMemo<TickInfo[]>(
    () => token0Ticks.concat(token1Ticks),
    [token0Ticks, token1Ticks]
  );

>>>>>>> 5109b1ec
  const currentPriceFromTicks = useCurrentPriceFromTicks(
    tokenA?.address,
    tokenB?.address
  );

  const edgePrice = currentPriceFromTicks;

  // start with a default range of nothing, but is should be quickly set
  // after price information becomes available
  const [fractionalRangeMin, setRangeMinUnprotected] = useState('1');
  const [fractionalRangeMax, setRangeMaxUnprotected] = useState('1');
  const [significantDecimals, setSignificantDecimals] = useState(3);

  const [pairPriceMin, pairPriceMax] = useMemo<[number, number]>(() => {
    const spreadFactor = 1000;
    return edgePrice
      ? [
          edgePrice.dividedBy(spreadFactor).toNumber(),
          edgePrice.multipliedBy(spreadFactor).toNumber(),
        ]
      : [priceMin, priceMax];
  }, [edgePrice]);
  // protect price range extents
  const setRangeMin = useCallback<React.Dispatch<React.SetStateAction<string>>>(
    (valueOrCallback) => {
      const restrictValue = (value: string) => {
        return restrictPriceRangeValues(value, [pairPriceMin, pairPriceMax]);
      };
      if (typeof valueOrCallback === 'function') {
        const callback = valueOrCallback;
        return setRangeMinUnprotected((value) => {
          return restrictValue(callback(value));
        });
      }
      const value = valueOrCallback;
      setRangeMinUnprotected(restrictValue(value));
    },
    [pairPriceMin, pairPriceMax]
  );
  const setRangeMax = useCallback<React.Dispatch<React.SetStateAction<string>>>(
    (valueOrCallback) => {
      const restrictValue = (value: string) => {
        return restrictPriceRangeValues(value, [pairPriceMin, pairPriceMax]);
      };
      if (typeof valueOrCallback === 'function') {
        const callback = valueOrCallback;
        return setRangeMaxUnprotected((value) => {
          return restrictValue(callback(value));
        });
      }
      const value = valueOrCallback;
      setRangeMaxUnprotected(restrictValue(value));
    },
    [pairPriceMin, pairPriceMax]
  );

  const [liquidityShape, setLiquidityShape] = useState<LiquidityShape>(
    defaultLiquidityShape
  );
  const [precision, setPrecision] = useState<string>(defaultPrecision);
  // restrict precision to 2 ticks on double-sided liquidity mode
  useEffect(() => {
    setPrecision((precision) => {
      const precisionMin = !isValueAZero && !isValueBZero ? 2 : 1;
      return Number(precision) >= precisionMin ? precision : `${precisionMin}`;
    });
  }, [isValueAZero, isValueBZero]);

  const [{ isValidating: isValidatingDeposit }, sendDepositRequest] =
    useDeposit();

  const [userTicks, setUserTicksUnprotected] = useState<TickGroup>([]);
  // ensure that setting of user ticks never goes outside our prescribed bounds
  const setUserTicks = useCallback<
    React.Dispatch<React.SetStateAction<TickGroup>>
  >((userTicksOrCallback) => {
    function restrictTickPrices(tick: Tick): Tick {
      const { reserveA, reserveB, price } = tick;
      // restrict values to equal to or greater than 0
      const newReserveA = reserveA.isGreaterThan(0)
        ? reserveA
        : new BigNumber(0);
      const newReserveB = reserveB.isGreaterThan(0)
        ? reserveB
        : new BigNumber(0);

      if (price.isLessThan(priceMin)) {
        const newPrice = new BigNumber(priceMin);
        return {
          ...tick,
          reserveA: newReserveA,
          reserveB: newReserveB,
          price: new BigNumber(priceMin),
          tickIndex: priceToTickIndex(newPrice).toNumber(),
        };
      }
      if (price.isGreaterThan(priceMax)) {
        const newPrice = new BigNumber(priceMax);
        return {
          ...tick,
          reserveA: newReserveA,
          reserveB: newReserveB,
          price: new BigNumber(priceMax),
          tickIndex: priceToTickIndex(newPrice).toNumber(),
        };
      }
      return {
        ...tick,
        reserveA: newReserveA,
        reserveB: newReserveB,
      };
    }
    if (typeof userTicksOrCallback === 'function') {
      const userTicksCallback = userTicksOrCallback;
      return setUserTicksUnprotected((userTicks) => {
        return userTicksCallback(userTicks).map(restrictTickPrices);
      });
    }
    const userTicks = userTicksOrCallback;
    setUserTicksUnprotected(userTicks.map(restrictTickPrices));
  }, []);

  const [invertTokenOrder, setInvertTokenOrder] = useState<boolean>(() => {
    return edgePrice?.isLessThan(1) || false;
  });

  const [, setFirstCurrentPrice] = useState<{
    tokenA?: Token;
    tokenB?: Token;
    price?: number | BigNumber;
    isValueAZero?: boolean;
    isValueBZero?: boolean;
  }>({ tokenA, tokenB });
  // remove price on token change
  useEffect(() => {
    const setRangeForNewPriceData = (price: number | BigNumber) => {
      setRangeMin(
        isValueAZero && !isValueBZero
          ? new BigNumber(price).multipliedBy(1.1).toFixed()
          : new BigNumber(price).multipliedBy(0.5).toFixed()
      );
      setRangeMax(
        isValueBZero && !isValueAZero
          ? new BigNumber(price).multipliedBy(0.9).toFixed()
          : new BigNumber(price).multipliedBy(2).toFixed()
      );
    };
    setFirstCurrentPrice((state) => {
      // if there is no currentPriceFromTicks yet, then wait until there is
      if (!edgePrice) {
        // set decent looking example range for an unknown price
        setRangeMin('0.01');
        setRangeMax('100');
        return state;
      }
      // current tokens with maybe new price
      else if (state.tokenA === tokenA && state.tokenB === tokenB) {
        // set range on first price after switching tokens
        if (
          !state.price ||
          state.isValueAZero !== isValueAZero ||
          state.isValueBZero !== isValueBZero
        ) {
          setRangeForNewPriceData(edgePrice);
        }
        return {
          price: edgePrice,
          ...state,
          isValueAZero,
          isValueBZero,
        };
      }
      // reverse of current tokens
      else if (state.tokenA === tokenB && state.tokenB === tokenA) {
        return {
          tokenA,
          tokenB,
          isValueAZero,
          isValueBZero,
          price: new BigNumber(1).dividedBy(edgePrice),
        };
      }
      // new pair
      else {
        // set range on immediately known current price
        if (edgePrice) {
          setRangeForNewPriceData(edgePrice);
        }
        return {
          tokenA,
          tokenB,
          isValueAZero,
          isValueBZero,
          price: edgePrice,
        };
      }
    });
  }, [
    tokenA,
    tokenB,
    isValueAZero,
    isValueBZero,
    edgePrice,
    setRangeMin,
    setRangeMax,
  ]);

  const onSubmit = useCallback(
    async function (e: FormEvent<HTMLFormElement>) {
      e.preventDefault();
      if (!valuesValid) return;
      const submitValue =
        // eslint-disable-next-line  @typescript-eslint/no-explicit-any
        ((e.nativeEvent as any)?.submitter as HTMLInputElement).value;
      if (submitValue.toLowerCase() === 'customize') {
        return setValuesConfirmed(true);
      }

      // normalize tick reserve to the values asked for
      const { reserveATotal, reserveBTotal } = userTicks.reduce(
        ({ reserveATotal, reserveBTotal }, { reserveA, reserveB }) => {
          return {
            reserveATotal: reserveATotal.plus(reserveA),
            reserveBTotal: reserveBTotal.plus(reserveB),
          };
        },
        { reserveATotal: new BigNumber(0), reserveBTotal: new BigNumber(0) }
      );
      const normalizedTicks = userTicks.map((tick) => {
        return {
          ...tick,
          ...(reserveATotal.isGreaterThan(0) && {
            reserveA: tick.reserveA
              .multipliedBy(values[0])
              .dividedBy(reserveATotal),
          }),
          ...(reserveBTotal.isGreaterThan(0) && {
            reserveB: tick.reserveB
              .multipliedBy(values[1])
              .dividedBy(reserveBTotal),
          }),
        };
      });

      if (feeType?.fee) {
        await sendDepositRequest(
          tokenA,
          tokenB,
          new BigNumber(feeType.fee),
          normalizedTicks
        );
      }
    },
    [
      values,
      valuesValid,
      tokenA,
      tokenB,
      feeType,
      userTicks,
      sendDepositRequest,
    ]
  );

  const [userTickSelected, setUserTickSelected] = useState(-1);
  useEffect(() => {
    setUserTickSelected((selected) =>
      Math.min(selected, Number(precision) - 1)
    );
  }, [precision]);

  const edgePriceIndex = useMemo(() => {
    return edgePrice && priceToTickIndex(edgePrice, 'none').toNumber();
  }, [edgePrice]);

  const [rangeMinIndex, rangeMaxIndex] = useMemo(() => {
    const fractionalRangeMinIndex = priceToTickIndex(
      new BigNumber(fractionalRangeMin),
      'none'
    ).toNumber();
    const fractionalRangeMaxIndex = priceToTickIndex(
      new BigNumber(fractionalRangeMax),
      'none'
    ).toNumber();
    return getRangeIndexes(
      edgePriceIndex,
      fractionalRangeMinIndex,
      fractionalRangeMaxIndex
    );
  }, [fractionalRangeMin, fractionalRangeMax, edgePriceIndex]);

  const formatSignificantDecimalRangeString = useCallback(
    (price: BigNumber.Value) => {
      return formatRangeString(price, significantDecimals);
    },
    [significantDecimals]
  );

  const rangeMin = useMemo<number>(
    () => tickIndexToPrice(new BigNumber(rangeMinIndex)).toNumber(),
    [rangeMinIndex]
  );
  const rangeMax = useMemo<number>(
    () => tickIndexToPrice(new BigNumber(rangeMaxIndex)).toNumber(),
    [rangeMaxIndex]
  );

  const swapAll = useCallback(() => {
    const flipAroundCurrentPriceSwap = (value: BigNumber.Value) => {
      // invert price
      const newValue = new BigNumber(1).dividedBy(new BigNumber(value));
      // round number to formatted string
      return formatSignificantDecimalRangeString(newValue);
    };
    setInvertTokenOrder((order) => !order);
    setRangeMin(() => flipAroundCurrentPriceSwap(rangeMax));
    setRangeMax(() => flipAroundCurrentPriceSwap(rangeMin));
    setInputValueA(inputValueB);
    setInputValueB(inputValueA);
    setTokenA(tokenB);
    setTokenB(tokenA);
  }, [
    tokenA,
    tokenB,
    rangeMin,
    rangeMax,
    setRangeMin,
    setRangeMax,
    inputValueA,
    inputValueB,
    setInputValueA,
    setInputValueB,
    formatSignificantDecimalRangeString,
  ]);

  const [chartTypeSelected] = useState<'AMM' | 'Orderbook'>('AMM');

  // todo: this effect should be replaced with a better calculation for ticks
  const tickCount = Number(precision || 1);
  useLayoutEffect(() => {
    function getUserTicks(): TickGroup {
      const indexMin = rangeMinIndex;
      const indexMax = rangeMaxIndex;
      // set multiple ticks across the range
      const feeIndex = feeType ? feeTypes.indexOf(feeType) : -1;
      if (
        tokenA &&
        tokenB &&
        tickCount > 1 &&
        indexMin !== undefined &&
        indexMax !== undefined &&
        indexMax >= indexMin &&
        feeType &&
        feeIndex >= 0
      ) {
        const tokenAmountA = new BigNumber(values[0]);
        const tokenAmountB = new BigNumber(values[1]);

        // space new ticks linearly across tick (which is exponentially across price)
        const tickCounts: [number, number] = [0, 0];
        // space ticks across unique tick indexes
        const tickPrices = Array.from({ length: tickCount })
          .reduce<number[]>((result, _, index) => {
            const tickIndex = Math.round(
              indexMin +
                (index * (indexMax - indexMin)) / Math.max(1, tickCount - 1)
            );
            // add index only if it is unique
            return !result.includes(tickIndex)
              ? [...result, tickIndex]
              : result;
          }, [])
          .map<Tick>((tickIndex, index, tickIndexes) => {
            const price = tickIndexToPrice(new BigNumber(tickIndex));

            // choose whether token A or B should be added for the tick at this price
            const invertToken =
              isValueAZero || isValueBZero
                ? // enforce singe-sided liquidity has single ticks
                  isValueBZero
                : // for double-sided liquidity split the ticks somewhere
                edgePrice
                ? // split the ticks at the current price if it exists
                  price.isLessThan(edgePrice)
                : // split the ticks by index if no price exists yet
                  index < tickIndexes.length / 2;
            // add to count
            tickCounts[invertToken ? 0 : 1] += 1;
            return {
              reserveA: new BigNumber(invertToken ? 1 : 0),
              reserveB: new BigNumber(invertToken ? 0 : 1),
              price: price,
              tickIndex: tickIndex,
              fee: new BigNumber(feeType.fee),
              feeIndex: feeIndex,
              tokenA: tokenA,
              tokenB: tokenB,
            };
          });

        const shapeFactor = (() => {
          return (() => {
            switch (liquidityShape.value) {
              case 'increasing':
                return tickPrices.map((_, index, tickPrices) => {
                  const percent = index / (tickPrices.length - 1);
                  return 1 + percent;
                });
              case 'normal':
                return tickPrices.map((_, index, tickPrices) => {
                  const percent = index / (tickPrices.length - 1);
                  return (
                    (1 / Math.sqrt(2 * Math.PI)) *
                    Math.exp(-(1 / 2) * Math.pow((percent - 0.5) / 0.25, 2))
                  );
                });
              case 'decreasing':
                return tickPrices.map((_, index, tickPrices) => {
                  const percent = 1 - index / (tickPrices.length - 1);
                  return 1 + percent;
                });
              case 'flat':
              default:
                return tickPrices.map(() => 1);
            }
          })();
        })();

        // normalise the tick amounts given
        return tickPrices.map((tick, index) => {
          return {
            ...tick,
            reserveA: tickCounts[0]
              ? tokenAmountA
                  .multipliedBy(shapeFactor[index])
                  .multipliedBy(tick.reserveA)
                  // normalize ticks to market value
                  .multipliedBy(edgePrice || 1)
              : new BigNumber(0),
            reserveB: tickCounts[1]
              ? tokenAmountB
                  .multipliedBy(shapeFactor[index])
                  .multipliedBy(tick.reserveB)
              : new BigNumber(0),
          };
        });
      }
      // set 1 tick in the middle of the range given
      else if (
        tokenA &&
        tokenB &&
        indexMin !== undefined &&
        indexMax !== undefined &&
        indexMin === indexMax &&
        feeType &&
        feeIndex &&
        feeIndex >= 0
      ) {
        const tickIndex = Math.round((indexMin + indexMax) / 2);
        const price = tickIndexToPrice(new BigNumber(tickIndex));
        return [
          {
            reserveA: new BigNumber(!isValueAZero ? 1 : 0),
            reserveB: new BigNumber(!isValueBZero ? 1 : 0),
            price: price,
            tickIndex: tickIndex,
            fee: new BigNumber(feeType.fee),
            feeIndex: feeIndex,
            tokenA: tokenA,
            tokenB: tokenB,
          },
        ];
      }
      // or set no ticks
      else {
        return [];
      }
    }

    setUserTicks?.((userTicks) => {
      const newUserTicks = getUserTicks();

      // check if number of ticks are equal or value in ticks are equal
      if (
        userTicks.length !== newUserTicks.length ||
        !newUserTicks.every((newUserTick, ticksIndex) => {
          const userTick = userTicks[ticksIndex];
          return (
            newUserTick.feeIndex === userTick.feeIndex &&
            newUserTick.tickIndex === userTick.tickIndex &&
            newUserTick.reserveA.isEqualTo(userTick.reserveA) &&
            newUserTick.reserveB.isEqualTo(userTick.reserveB)
          );
        })
      ) {
        // return changed values
        return newUserTicks;
      } else {
        // return same values
        return userTicks;
      }
    });
  }, [
    values,
    isValueAZero,
    isValueBZero,
    feeType,
    tokenA,
    tokenB,
    liquidityShape,
    rangeMinIndex,
    rangeMaxIndex,
    tickCount,
    edgePrice,
    invertTokenOrder,
    setUserTicks,
  ]);

  const { data: balances } = useBankBalances();
  const balanceTokenA =
    tokenA && balances && new BigNumber(getBalance(tokenA, balances));
  const balanceTokenB =
    tokenB && balances && new BigNumber(getBalance(tokenB, balances));

  const hasSufficientFundsA =
    balanceTokenA?.isGreaterThanOrEqualTo(values[0] || 0) || false;
  const hasSufficientFundsB =
    balanceTokenB?.isGreaterThanOrEqualTo(values[1] || 0) || false;

  const { data: feeLiquidityMap } = useFeeLiquidityMap(
    tokenA?.address,
    tokenB?.address
  );

  const [selectedPoolsList, setSelectedPoolsList] = useState<'all' | 'mine'>(
    'all'
  );

  const confirmButton = (
    <input
      className="button-primary text-medium mt-4 p-3"
      type="submit"
      disabled={
        (isValueAZero && isValueBZero) ||
        !hasSufficientFundsA ||
        !hasSufficientFundsB
      }
      value="Confirm"
    />
  );

  if (!tokenA || !tokenB || !valuesConfirmed) {
    return (
      <form
        className={[
          'pool-page row flex-centered flow-wrap gap-5',
          isValidatingDeposit && 'disabled',
        ]
          .filter(Boolean)
          .join(' ')}
        onSubmit={onSubmit}
      >
        <PoolsTableCard
          className="flex flex-auto"
          title="Pools"
          switchValue={selectedPoolsList}
          switchOnChange={setSelectedPoolsList}
          onTokenPairClick={([token0, token1]) => {
            setTokenA(token0);
            setTokenB(token1);
          }}
        />
        <div className="assets-card page-card">
          <h3 className="card-title mb-4">Add Liquidity</h3>
          <div className="mb-4">
            <p>
              Add liquidity in any ratio to earn fees on
              <br /> other people’s trades! Learn more{' '}
              <Link to="/liquidity">here</Link>.
            </p>
          </div>
          <div className="card-row">
            <TokenInputGroup
              variant={!hasSufficientFundsA && 'error'}
              onValueChanged={setInputValueA}
              onTokenChanged={setTokenA}
              tokenList={tokenList}
              token={tokenA}
              value={inputValueA}
              exclusion={tokenB}
            />
          </div>
          <div className="plus-space mx-auto my-4">
            <FontAwesomeIcon icon={faPlus}></FontAwesomeIcon>
          </div>
          <div className="card-row">
            <TokenInputGroup
              variant={!hasSufficientFundsB && 'error'}
              onValueChanged={setInputValueB}
              onTokenChanged={setTokenB}
              tokenList={tokenList}
              token={tokenB}
              value={inputValueB}
              exclusion={tokenA}
            />
          </div>
          <div className="row flex-centered mt-5 gapx-5">
            <div className="col flex">
              <input
                className="button-primary text-medium pill-outline px-4 py-4"
                disabled={
                  !valuesValid || !hasSufficientFundsA || !hasSufficientFundsB
                }
                type="submit"
                name="action"
                value="Customize"
              />
            </div>
            <div className="col flex">
              <input
                className="button-primary text-medium px-4 py-4"
                disabled={
                  (isValueAZero && isValueBZero) ||
                  !hasSufficientFundsA ||
                  !hasSufficientFundsB
                }
                type="submit"
                name="action"
                value="Add Liquidity"
              />
            </div>
          </div>
          <PriceDataDisclaimer tokenA={tokenA} tokenB={tokenB} />
        </div>
      </form>
    );
  }

  return (
    <form
      className={[isValidatingDeposit && 'disabled'].filter(Boolean).join(' ')}
      onSubmit={onSubmit}
    >
      <div className="pool-page">
        <div
          className={`my-4 p-5 chart-card page-card row chart-type--${chartTypeSelected.toLowerCase()}`}
        >
          <div className="chart-header row flow-wrap">
            <div className="col">
              <h3 className="h3">Add Liquidity</h3>
            </div>
            <div className="col flex-centered chart-highlight">Customized</div>
            <div className="col flex-centered ml-auto">Transaction Details</div>
          </div>
          <hr className="mt-3 mb-4" />
          <div className="flex col row-lg gapx-lg">
            <div className="flex col col--left">
              <div className="chart-header row my-4">
                <TokenPairLogos
                  className="h3"
                  tokenA={tokenA}
                  tokenB={tokenB}
                />
                <h2 className="h3">
                  {tokenA.symbol} {tokenB.symbol} Pool
                </h2>
                <button
                  type="button"
                  className="ml-auto icon-button"
                  onClick={swapAll}
                >
                  <FontAwesomeIcon
                    icon={faArrowRightArrowLeft}
                  ></FontAwesomeIcon>
                </button>
              </div>
              <div className="row">
                <SelectInput<FeeType>
                  className="col flex select-fee-tier"
                  list={feeTypes}
                  value={feeType}
                  onChange={setFeeType}
                  getLabel={(feeType) =>
                    feeType ? `${feeType.label} Fee Tier` : 'Select Fee Tier'
                  }
                  getDescription={(feeType) =>
                    !feeType ? null : (
                      <>
                        <span>{feeType.description}</span>
                        <span> </span>
                        <span className="badge">
                          {feeLiquidityMap?.[feeType.fee]
                            .multipliedBy(100)
                            .toFixed(0) ?? '0'}
                          % of Liquidity
                        </span>
                      </>
                    )
                  }
                />
              </div>
              <div className="card-row my-3">
                <TokenInputGroup
                  className="flex"
                  variant={!hasSufficientFundsA && 'error'}
                  onValueChanged={setInputValueA}
                  onTokenChanged={setTokenA}
                  tokenList={tokenList}
                  token={tokenA}
                  value={inputValueA}
                  exclusion={tokenB}
                />
              </div>
              <div className="card-row my-3">
                <TokenInputGroup
                  className="flex"
                  variant={!hasSufficientFundsB && 'error'}
                  onValueChanged={setInputValueB}
                  onTokenChanged={setTokenB}
                  tokenList={tokenList}
                  token={tokenB}
                  value={inputValueB}
                  exclusion={tokenA}
                />
              </div>
              <div className="row liquidity-shape">
                <div className="col flex">
                  <h4 className="mt-4">Liquidity Shape</h4>
                  <RadioInput<LiquidityShape>
                    className="col flex"
                    maxColumnCount={4}
                    list={liquidityShapes}
                    value={liquidityShape}
                    onChange={setLiquidityShape}
                    OptionComponent={LiquidityShapeOptionComponent}
                  />
                </div>
              </div>
<<<<<<< HEAD
              <div className="col-lg">
                <input
                  className="button-primary text-medium mt-4 p-3"
                  type="submit"
                  disabled={
                    (isValueAZero && isValueBZero) ||
                    !hasSufficientFundsA ||
                    !hasSufficientFundsB
                  }
                  value="Confirm"
                />
              </div>
=======
              <div className="col-lg">{confirmButton}</div>
>>>>>>> 5109b1ec
            </div>
            <div className="flex col col--right">
              <div className="chart-header row flow-wrap my-4">
                <div className="col">
                  <h3 className="h3">Liquidity Distribution</h3>
                </div>
                <div className="col flex-centered ml-auto text-muted">
                  <div className="row gap-2">
                    <strong>Current Price:</strong>
                    <div className="chart-highlight">
                      {currentPriceFromTicks?.toFixed(5) ?? '-'}
                    </div>
                    {tokenA && tokenB && (
                      <div>
                        {tokenA.display.toUpperCase()} per{' '}
                        {tokenB.display.toUpperCase()}
                      </div>
                    )}
                  </div>
                </div>
              </div>
              <div className="flex row chart-area gap-3">
                <LiquiditySelector
                  tokenA={tokenA}
                  tokenB={tokenB}
                  rangeMin={fractionalRangeMin}
                  rangeMax={fractionalRangeMax}
                  setRangeMin={setRangeMin}
                  setRangeMax={setRangeMax}
                  setSignificantDecimals={setSignificantDecimals}
                  userTickSelected={userTickSelected}
                  setUserTickSelected={setUserTickSelected}
                  feeTier={feeType?.fee}
                  userTicks={userTicks}
                  setUserTicks={setUserTicks}
                  advanced={chartTypeSelected === 'Orderbook'}
                  canMoveUp
                  canMoveDown
                  canMoveX
                  oneSidedLiquidity={isValueAZero || isValueBZero}
                  ControlsComponent={ChartControls}
                ></LiquiditySelector>
              </div>
              <div className="price-card mt-4">
                <div className="card-row">
                  <StepNumberInput<number>
                    title="MIN PRICE"
                    value={rangeMin}
                    onChange={(value: BigNumber.Value) => {
                      setRangeMin(() => {
                        const newIndex = priceToTickIndex(
                          new BigNumber(value),
                          'round'
                        );
                        // place the price halfway inside the fractional index limits
                        // of the desired tick index bucket (remember these are rounded
                        // away from zero on a split-token chart) so when the user
                        // drags the limit controls we are not 1px from an index change
                        if (edgePriceIndex !== undefined) {
                          const offset = newIndex.isGreaterThanOrEqualTo(
                            Math.round(edgePriceIndex)
                          )
                            ? +0.5
                            : -0.5;
                          return tickIndexToPrice(
                            newIndex.plus(offset)
                          ).toFixed();
                        }
                        return tickIndexToPrice(newIndex).toFixed();
                      });
                    }}
                    stepFunction={logarithmStep}
                    pressedDelay={500}
                    pressedInterval={100}
                    min={pairPriceMin}
                    max={rangeMax}
                    description={
                      tokenA && tokenB
                        ? `${tokenA.symbol} per ${tokenB.symbol}`
                        : 'No Tokens'
                    }
                    minSignificantDigits={(valueString: string) =>
                      Math.min(Math.max(valueString.length + 1), 8)
                    }
                    maxSignificantDigits={maxFractionDigits + 2}
                    format={formatSignificantDecimalRangeString}
                  />
                  <StepNumberInput<number>
                    title="MAX PRICE"
                    value={rangeMax}
                    onChange={(value: BigNumber.Value) => {
                      setRangeMax(() => {
                        const newIndex = priceToTickIndex(
                          new BigNumber(value),
                          'round'
                        );
                        // place the price halfway inside the fractional index limits
                        // of the desired tick index bucket (remember these are rounded
                        // away from zero on a split-token chart) so when the user
                        // drags the limit controls we are not 1px from an index change
                        if (edgePriceIndex !== undefined) {
                          const offset = newIndex.isLessThanOrEqualTo(
                            Math.round(edgePriceIndex)
                          )
                            ? -0.5
                            : +0.5;
                          return tickIndexToPrice(
                            newIndex.plus(offset)
                          ).toFixed();
                        }
                        return tickIndexToPrice(newIndex).toFixed();
                      });
                    }}
                    stepFunction={logarithmStep}
                    pressedDelay={500}
                    pressedInterval={100}
                    min={rangeMin}
                    max={pairPriceMax}
                    description={
                      tokenA && tokenB
                        ? `${tokenA.symbol} per ${tokenB.symbol}`
                        : 'No Tokens'
                    }
                    minSignificantDigits={(valueString: string) =>
                      Math.min(Math.max(valueString.length + 1), 8)
                    }
                    maxSignificantDigits={maxFractionDigits + 2}
                    format={formatSignificantDecimalRangeString}
                  />
                </div>
              </div>
              {chartTypeSelected === 'Orderbook' && (
                <div className="mt-4 pt-4 page-card orderbook-card">
                  <RadioButtonGroupInput<number>
                    className="mx-auto mt-2 mb-4"
                    buttonClassName="py-3 px-4"
                    values={(() => {
                      const map = new Map<number, ReactNode>();
                      map.set(-1, 'All');
                      if (rangeMin === rangeMax) {
                        map.set(0, 1);
                        return map;
                      }
                      for (let index = 0; index < Number(precision); index++) {
                        map.set(index, index + 1);
                      }
                      return map;
                    })()}
                    value={userTickSelected}
                    onChange={(tickSelectedString) => {
                      setUserTickSelected(tickSelectedString);
                    }}
                  />
                  <div className="row">
                    <div className="col">
                      {!userTicks[userTickSelected] ? (
                        <div className="row precision-card">
                          <h3 className="card-title mr-auto">
                            Number of Ticks
                          </h3>
                          <StepNumberInput
                            editable={false}
                            min={
                              rangeMin === rangeMax
                                ? 1
                                : !isValueAZero && !isValueBZero
                                ? 2
                                : 1
                            }
                            max={rangeMin === rangeMax ? 1 : 10}
                            value={rangeMin === rangeMax ? '1' : precision}
                            onChange={setPrecision}
                            minSignificantDigits={1}
                          />
                          <button
                            type="button"
                            className="button-info ml-2"
                            onClick={() => setPrecision(defaultPrecision)}
                          >
                            Auto
                          </button>
                        </div>
                      ) : (
                        <div className="row tick-price-card">
                          <h3 className="card-title mr-auto">Price</h3>
                          <StepNumberInput
                            key={userTickSelected}
                            min={priceMin}
                            max={priceMax}
                            pressedDelay={500}
                            pressedInterval={100}
                            stepFunction={logarithmStep}
                            value={userTicks[userTickSelected].price.toNumber()}
                            onChange={(value) => {
                              setUserTicks((userTicks) => {
                                // skip non-update
                                const newValue = new BigNumber(value);
                                if (
                                  userTicks[userTickSelected].price.isEqualTo(
                                    newValue
                                  )
                                )
                                  return userTicks;
                                // replace singular tick price
                                return userTicks.map((userTick, index) => {
                                  return index === userTickSelected
                                    ? {
                                        ...userTick,
                                        price: newValue,
                                        tickIndex:
                                          priceToTickIndex(newValue).toNumber(),
                                      }
                                    : userTick;
                                });
                              });
                            }}
                            maxSignificantDigits={maxFractionDigits + 1}
                            format={formatSignificantDecimalRangeString}
                          />
                        </div>
                      )}
                    </div>
                  </div>
                </div>
              )}
            </div>
<<<<<<< HEAD
            <div className="col pt-lg col-lg-hide">
              <input
                className="button-primary text-medium mt-4 p-3"
                type="submit"
                disabled={
                  (isValueAZero && isValueBZero) ||
                  !hasSufficientFundsA ||
                  !hasSufficientFundsB
                }
                value="Confirm"
              />
            </div>
=======
            <div className="col pt-lg col-lg-hide">{confirmButton}</div>
>>>>>>> 5109b1ec
          </div>
        </div>
      </div>
      <div className="spacer"></div>
    </form>
  );
}

function ChartControls({
  zoomIn,
  zoomOut,
}: {
  zoomIn?: () => void;
  zoomOut?: () => void;
}) {
  return (
    <div className="row chart-zoom-controls flow-wrap gap-2">
      <button
        type="button"
        className="col flex-centered"
        disabled={!zoomIn}
        onClick={zoomIn}
      >
        <FontAwesomeIcon icon={faMagnifyingGlassPlus} />
      </button>
      <button
        type="button"
        className="col flex-centered"
        disabled={!zoomOut}
        onClick={zoomOut}
      >
        <FontAwesomeIcon icon={faMagnifyingGlassMinus} />
      </button>
    </div>
  );
}

function LiquidityShapeOptionComponent({
  option: { icon, label },
}: OptionProps<LiquidityShape>) {
  return (
    <div className="col flex flex-centered mt-1 pt-3">
      <img src={icon} alt={label} height={36} />
      <div className="my-2">{label}</div>
    </div>
  );
}

// calculates set from last digit (eg. 0.98 -> 0.99 -> 1.0 -> 1.1)
// while respecting significant digits expectation
function logarithmStep(
  valueNumber: number,
  direction: number,
  valueString: string
): number {
  const value = new BigNumber(valueString);
  const significantDigits = value.sd(false);
  const trailingZeros =
    valueString.length - valueString.replace(/0*(.?)0+$/g, '$1').length;
  const orderOfMagnitude = Math.floor(Math.log10(value.toNumber()));
  // find order of magnitude of last digit to use as basis of add/sub value
  const orderOfMagnitudeLastDigit =
    orderOfMagnitude - significantDigits - trailingZeros + 1;

  // add or remove values
  if (direction !== 0) {
    // if adding to value
    if (direction > 0) {
      const nextStep = value.plus(
        new BigNumber(10).exponentiatedBy(orderOfMagnitudeLastDigit)
      );
      // go to the next index value if it is further away than this new value
      // otherwise the nextStep value may get rounded back down and not change
      const nextIndexStep = tickIndexToPrice(
        priceToTickIndex(value, 'round').plus(1)
      );
      return BigNumber.max(nextStep, nextIndexStep).toNumber();
    }
    // if subtracting from value
    else {
      const nextStep = value.minus(
        new BigNumber(10).exponentiatedBy(
          // reduce the order of magnitude of the value if going from a singular '1'
          // eg. 1 -> 0.9,  0.1 -> 0.09,  0.01 -> 0.009
          // so that the user doesn't go to 0 on a logarithmic scale
          orderOfMagnitudeLastDigit +
            (significantDigits === 1 && !!valueString.match(/1/) ? -1 : 0)
        )
      );
      // go to the next index value if it is further away than this new value
      // otherwise the nextStep value may get rounded back down and not change
      const nextIndexStep = tickIndexToPrice(
        priceToTickIndex(value, 'round').minus(1)
      );
      return BigNumber.min(nextStep, nextIndexStep).toNumber();
    }
  }
  return valueNumber;
}<|MERGE_RESOLUTION|>--- conflicted
+++ resolved
@@ -139,17 +139,6 @@
   const valuesValid =
     !!tokenA && !!tokenB && values.some((v) => Number(v) >= 0);
 
-<<<<<<< HEAD
-=======
-  const { data: { token0Ticks = [], token1Ticks = [] } = {} } =
-    useIndexerPairData(tokenA?.address, tokenB?.address);
-
-  const ticks = useMemo<TickInfo[]>(
-    () => token0Ticks.concat(token1Ticks),
-    [token0Ticks, token1Ticks]
-  );
-
->>>>>>> 5109b1ec
   const currentPriceFromTicks = useCurrentPriceFromTicks(
     tokenA?.address,
     tokenB?.address
@@ -888,22 +877,7 @@
                   />
                 </div>
               </div>
-<<<<<<< HEAD
-              <div className="col-lg">
-                <input
-                  className="button-primary text-medium mt-4 p-3"
-                  type="submit"
-                  disabled={
-                    (isValueAZero && isValueBZero) ||
-                    !hasSufficientFundsA ||
-                    !hasSufficientFundsB
-                  }
-                  value="Confirm"
-                />
-              </div>
-=======
               <div className="col-lg">{confirmButton}</div>
->>>>>>> 5109b1ec
             </div>
             <div className="flex col col--right">
               <div className="chart-header row flow-wrap my-4">
@@ -1130,22 +1104,7 @@
                 </div>
               )}
             </div>
-<<<<<<< HEAD
-            <div className="col pt-lg col-lg-hide">
-              <input
-                className="button-primary text-medium mt-4 p-3"
-                type="submit"
-                disabled={
-                  (isValueAZero && isValueBZero) ||
-                  !hasSufficientFundsA ||
-                  !hasSufficientFundsB
-                }
-                value="Confirm"
-              />
-            </div>
-=======
             <div className="col pt-lg col-lg-hide">{confirmButton}</div>
->>>>>>> 5109b1ec
           </div>
         </div>
       </div>
