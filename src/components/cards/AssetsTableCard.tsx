--- conflicted
+++ resolved
@@ -1,11 +1,6 @@
 import BigNumber from 'bignumber.js';
-<<<<<<< HEAD
-import { useCallback, useMemo, useState } from 'react';
+import { ReactNode, useCallback, useMemo, useRef, useState } from 'react';
 import { Coin } from '@duality-labs/dualityjs/types/codegen/cosmos/base/v1beta1/coin';
-=======
-import { ReactNode, useCallback, useMemo, useRef, useState } from 'react';
-import { CoinSDKType } from '@duality-labs/dualityjs/types/codegen/cosmos/base/v1beta1/coin';
->>>>>>> 7dfd5619
 
 import Dialog from '../Dialog/Dialog';
 
